--- conflicted
+++ resolved
@@ -61,23 +61,7 @@
     def get_bios_release_date(self):
         raise NotImplementedError
 
-<<<<<<< HEAD
     def _netbox_create_blade_chassis(self):
-=======
-    def get_network_cards(self):
-        nics = []
-        for interface in os.listdir('/sys/class/net/'):
-            if re.match(INTERFACE_REGEX, interface):
-                nic = {
-                    'name': interface,
-                    'mac': open('/sys/class/net/{}/address'.format(interface), 'r').read().strip(),
-                    'ip': None,  # FIXME
-                }
-                nics.append(nic)
-        return nics
-
-    def _netbox_create_blade_chassis(self, datacenter):
->>>>>>> 63b0adf9
         device_type = nb.dcim.device_types.get(
             model=self.get_chassis(),
         )

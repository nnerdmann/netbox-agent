--- conflicted
+++ resolved
@@ -2,10 +2,7 @@
 import socket
 
 from netbox_agent.config import netbox_instance as nb
-<<<<<<< HEAD
-=======
-from netbox_agent.location import Datacenter
->>>>>>> e9f708c2
+
 import netbox_agent.dmidecode as dmidecode
 from netbox_agent.location import Datacenter, Rack
 from netbox_agent.network import Network

import logging
import socket
import subprocess
import sys
from pprint import pprint

import netbox_agent.dmidecode as dmidecode
from netbox_agent.config import config
from netbox_agent.config import netbox_instance as nb
from netbox_agent.inventory import Inventory
from netbox_agent.location import Datacenter, Rack, Tenant
from netbox_agent.misc import create_netbox_tags, get_device_role, get_device_type
from netbox_agent.network import ServerNetwork
from netbox_agent.power import PowerSupply


class ServerBase():
    def __init__(self, dmi=None):
        if dmi:
            self.dmi = dmi
        else:
            self.dmi = dmidecode.parse()

        self.baseboard = dmidecode.get_by_type(self.dmi, 'Baseboard')
        self.bios = dmidecode.get_by_type(self.dmi, 'BIOS')
        self.chassis = dmidecode.get_by_type(self.dmi, 'Chassis')
        self.system = dmidecode.get_by_type(self.dmi, 'System')
        self.inventory = Inventory(server=self)

        self.network = None

        self.tags = list(set([
            x.strip() for x in config.device.tags.split(',') if x.strip()
        ])) if config.device.tags else []
        self.nb_tags = list(create_netbox_tags(self.tags))

    def get_tenant(self):
        tenant = Tenant()
        return tenant.get()

    def get_netbox_tenant(self):
        tenant = self.get_tenant()
        if tenant is None:
            return None
        nb_tenant = nb.tenancy.tenants.get(
            slug=self.get_tenant()
        )
        return nb_tenant

    def get_datacenter(self):
        dc = Datacenter()
        return dc.get()

    def get_netbox_datacenter(self):
        dc = self.get_datacenter()
        if dc is None:
            logging.error("Specificing a datacenter (Site) is mandatory in Netbox")
            sys.exit(1)

        nb_dc = nb.dcim.sites.get(
            slug=dc,
        )
        if nb_dc is None:
            logging.error("Site (slug: {}) has not been found".format(dc))
            sys.exit(1)

        return nb_dc

    def update_netbox_location(self, server):
        dc = self.get_datacenter()
        nb_rack = self.get_netbox_rack()
        nb_dc = self.get_netbox_datacenter()

        update = False
        if dc and server.site and server.site.slug != nb_dc.slug:
            logging.info('Datacenter location has changed from {} to {}, updating'.format(
                server.site.slug,
                nb_dc.slug,
            ))
            update = True
            server.site = nb_dc.id

        if (
            server.rack
            and nb_rack
            and server.rack.id != nb_rack.id
        ):
            logging.info('Rack location has changed from {} to {}, updating'.format(
                server.rack,
                nb_rack,
            ))
            update = True
            server.rack = nb_rack
            if nb_rack is None:
                server.face = None
                server.position = None
        return update, server

    def update_netbox_expansion_location(self, server, expansion):
        update = False
        if expansion.tenant != server.tenant:
            expansion.tenant = server.tenant
            update = True
        if expansion.site != server.site:
            expansion.site = server.site
            update = True
        if expansion.rack != server.rack:
            expansion.rack = server.rack
            update = True
        return update

    def get_rack(self):
        rack = Rack()
        return rack.get()

    def get_netbox_rack(self):
        rack = self.get_rack()
        datacenter = self.get_netbox_datacenter()
        if not rack:
            return None
        if rack and not datacenter:
            logging.error("Can't get rack if no datacenter is configured or found")
            sys.exit(1)

        return nb.dcim.racks.get(
            name=rack,
            site_id=datacenter.id,
        )

    def get_product_name(self):
        """
        Return the Chassis Name from dmidecode info
        """
        return self.system[0]['Product Name'].strip()

    def get_service_tag(self):
        """
        Return the Service Tag from dmidecode info
        """
        return self.system[0]['Serial Number'].strip()

    def get_expansion_service_tag(self):
        """
        Return the virtual Service Tag from dmidecode info host
        with 'expansion'
        """
        return self.system[0]['Serial Number'].strip() + " expansion"

    def get_hostname(self):
        if config.hostname_cmd is None:
            return '{}'.format(socket.gethostname())
        return subprocess.getoutput(config.hostname_cmd)

    def is_blade(self):
        raise NotImplementedError

    def get_blade_slot(self):
        raise NotImplementedError

    def get_chassis(self):
        raise NotImplementedError

    def get_chassis_name(self):
        raise NotImplementedError

    def get_chassis_service_tag(self):
        raise NotImplementedError

    def get_bios_version(self):
        raise NotImplementedError

    def get_bios_version_attr(self):
        raise NotImplementedError

    def get_bios_release_date(self):
        raise NotImplementedError

    def get_power_consumption(self):
        raise NotImplementedError

    def get_expansion_product(self):
        raise NotImplementedError

    def _netbox_create_chassis(self, datacenter, tenant, rack):
        device_type = get_device_type(self.get_chassis())
        device_role = get_device_role(config.device.chassis_role)
        serial = self.get_chassis_service_tag()
        logging.info('Creating chassis blade (serial: {serial})'.format(
            serial=serial))
        new_chassis = nb.dcim.devices.create(
            name=self.get_chassis_name(),
            device_type=device_type.id,
            serial=serial,
            device_role=device_role.id,
            site=datacenter.id if datacenter else None,
            tenant=tenant.id if tenant else None,
            rack=rack.id if rack else None,
            tags=[{'name': x} for x in self.tags],
        )
        return new_chassis

    def _netbox_create_blade(self, chassis, datacenter, tenant, rack):
        device_role = get_device_role(config.device.blade_role)
        device_type = get_device_type(self.get_product_name())
        serial = self.get_service_tag()
        hostname = self.get_hostname()
        logging.info(
            'Creating blade (serial: {serial}) {hostname} on chassis {chassis_serial}'.format(
                serial=serial, hostname=hostname, chassis_serial=chassis.serial
            ))
        new_blade = nb.dcim.devices.create(
            name=hostname,
            serial=serial,
            device_role=device_role.id,
            device_type=device_type.id,
            parent_device=chassis.id,
            site=datacenter.id if datacenter else None,
            tenant=tenant.id if tenant else None,
            rack=rack.id if rack else None,
            tags=[{'name': x} for x in self.tags],
        )
        return new_blade

    def _netbox_create_blade_expansion(self, chassis, datacenter, tenant, rack):
        device_role = get_device_role(config.device.blade_role)
        device_type = get_device_type(self.get_expansion_product())
        serial = self.get_expansion_service_tag()
        hostname = self.get_hostname() + " expansion"
        logging.info(
            'Creating expansion (serial: {serial}) {hostname} on chassis {chassis_serial}'.format(
                serial=serial, hostname=hostname, chassis_serial=chassis.serial
            ))
        new_blade = nb.dcim.devices.create(
            name=hostname,
            serial=serial,
            device_role=device_role.id,
            device_type=device_type.id,
            parent_device=chassis.id,
            site=datacenter.id if datacenter else None,
            tenant=tenant.id if tenant else None,
            rack=rack.id if rack else None,
            tags=[{'name': x} for x in self.tags],
        )
        return new_blade

    def _netbox_deduplicate_server(self):
        serial = self.get_service_tag()
        hostname = self.get_hostname()
        server = nb.dcim.devices.get(name=hostname)
        if server and server.serial != serial:
            server.delete()

    def _netbox_create_server(self, datacenter, tenant, rack):
        device_role = get_device_role(config.device.server_role)
        device_type = get_device_type(self.get_product_name())
        if not device_type:
            raise Exception('Chassis "{}" doesn\'t exist'.format(self.get_chassis()))
        serial = self.get_service_tag()
        hostname = self.get_hostname()
        logging.info('Creating server (serial: {serial}) {hostname}'.format(
            serial=serial, hostname=hostname))
        new_server = nb.dcim.devices.create(
            name=hostname,
            serial=serial,
            device_role=device_role.id,
            device_type=device_type.id,
            site=datacenter.id if datacenter else None,
            tenant=tenant.id if tenant else None,
            rack=rack.id if rack else None,
            tags=[{'name': x} for x in self.tags],
        )
        return new_server

    def get_netbox_server(self, expansion=False):
        if expansion is False:
            return nb.dcim.devices.get(serial=self.get_service_tag())
        else:
            return nb.dcim.devices.get(serial=self.get_expansion_service_tag())

    def _netbox_set_or_update_blade_slot(self, server, chassis, datacenter):
        # before everything check if right chassis
        actual_device_bay = server.parent_device.device_bay if server.parent_device else None
        actual_chassis = actual_device_bay.device if actual_device_bay else None
        slot = self.get_blade_slot()
        if actual_chassis and \
           actual_chassis.serial == chassis.serial and \
           actual_device_bay.name == slot:
            return

        real_device_bays = nb.dcim.device_bays.filter(
            device_id=chassis.id,
            name=slot,
        )
        if len(real_device_bays) > 0:
            logging.info(
                'Setting device ({serial}) new slot on {slot} '
                '(Chassis {chassis_serial})..'.format(
                    serial=server.serial, slot=slot, chassis_serial=chassis.serial
                ))
            # reset actual device bay if set
            if actual_device_bay:
                actual_device_bay.installed_device = None
                actual_device_bay.save()
            # setup new device bay
            real_device_bay = real_device_bays[0]
            real_device_bay.installed_device = server
            real_device_bay.save()
        else:
            logging.error('Could not find slot {slot} for chassis'.format(
                slot=slot
            ))

    def _netbox_set_or_update_blade_expansion_slot(self, expansion, chassis, datacenter):
        # before everything check if right chassis
        actual_device_bay = expansion.parent_device.device_bay if expansion.parent_device else None
        actual_chassis = actual_device_bay.device if actual_device_bay else None
        slot = self.get_blade_expansion_slot()
        if actual_chassis and \
           actual_chassis.serial == chassis.serial and \
           actual_device_bay.name == slot:
            return

        real_device_bays = nb.dcim.device_bays.filter(
            device_id=chassis.id,
            name=slot,
        )
        if len(real_device_bays) == 0:
            logging.error('Could not find slot {slot} expansion for chassis'.format(
                slot=slot
            ))
            return
        logging.info(
            'Setting device expansion ({serial}) new slot on {slot} '
            '(Chassis {chassis_serial})..'.format(
                serial=expansion.serial, slot=slot, chassis_serial=chassis.serial
            ))
        # reset actual device bay if set
        if actual_device_bay:
            actual_device_bay.installed_device = None
            actual_device_bay.save()
        # setup new device bay
        real_device_bay = real_device_bays[0]
        real_device_bay.installed_device = expansion
        real_device_bay.save()

    def netbox_create_or_update(self, config):
        """
        Netbox method to create or update info about our server/blade

        Handle:
        * new chassis for a blade
        * new slot for a blade
        * hostname update
        * Network infos
        * Inventory management
        * PSU management
        """
        datacenter = self.get_netbox_datacenter()
        rack = self.get_netbox_rack()
        tenant = self.get_netbox_tenant()

        if config.purge_old_devices:
            self._netbox_deduplicate_server()

        if self.is_blade():
            chassis = nb.dcim.devices.get(
                serial=self.get_chassis_service_tag()
            )
            # Chassis does not exist
            if not chassis:
                chassis = self._netbox_create_chassis(datacenter, tenant, rack)

            server = nb.dcim.devices.get(serial=self.get_service_tag())
            if not server:
                server = self._netbox_create_blade(chassis, datacenter, tenant, rack)

            # Set slot for blade
            self._netbox_set_or_update_blade_slot(server, chassis, datacenter)
        else:
            server = nb.dcim.devices.get(serial=self.get_service_tag())
            if not server:
                server = self._netbox_create_server(datacenter, tenant, rack)

        logging.debug('Updating Server...')
        # check network cards
        if config.register or config.update_all or config.update_network:
            self.network = ServerNetwork(server=self)
            self.network.create_or_update_netbox_network_cards()
        update_inventory = config.inventory and (config.register or
                config.update_all or config.update_inventory)
        # update inventory if feature is enabled
        if update_inventory:
            self.inventory.create_or_update()
        # update psu
        if config.register or config.update_all or config.update_psu:
            self.power = PowerSupply(server=self)
            self.power.create_or_update_power_supply()
            self.power.report_power_consumption()

        expansion = nb.dcim.devices.get(serial=self.get_expansion_service_tag())
        if self.own_expansion_slot() and config.expansion_as_device:
            logging.debug('Update Server expansion...')
            if not expansion:
                expansion = self._netbox_create_blade_expansion(chassis, datacenter, tenant, rack)

            # set slot for blade expansion
            self._netbox_set_or_update_blade_expansion_slot(expansion, chassis, datacenter)
            if update_inventory:
                # Updates expansion inventory
                inventory = Inventory(server=self, update_expansion=True)
                inventory.create_or_update()
        elif self.own_expansion_slot() and expansion:
            expansion.delete()
            expansion = None

        update = 0
        # for every other specs
        # check hostname
        if server.name != self.get_hostname():
            update += 1
            server.name = self.get_hostname()

<<<<<<< HEAD
        if sorted(set([x.name for x in server.tags])) != sorted(set(self.tags)):
=======

        if sorted(set(server.tags)) != sorted(set(self.tags)):
            server.tags = self.tags
>>>>>>> fcb038f4
            update += 1
            server.tags = [x.id for x in self.nb_tags]

        if config.update_all or config.update_location:
            ret, server = self.update_netbox_location(server)
            update += ret

        if update:
            server.save()

        if expansion:
            update = 0
            expansion_name = server.name + ' expansion'
            if expansion.name != expansion_name:
                expansion.name = expansion_name
                update += 1
            if self.update_netbox_expansion_location(server, expansion):
                update += 1
            if update:
                expansion.save()
        logging.debug('Finished updating Server!')

    def print_debug(self):
        self.network = ServerNetwork(server=self)
        print('Datacenter:', self.get_datacenter())
        print('Netbox Datacenter:', self.get_netbox_datacenter())
        print('Rack:', self.get_rack())
        print('Netbox Rack:', self.get_netbox_rack())
        print('Is blade:', self.is_blade())
        print('Got expansion:', self.own_expansion_slot())
        print('Product Name:', self.get_product_name())
        print('Chassis:', self.get_chassis())
        print('Chassis service tag:', self.get_chassis_service_tag())
        print('Service tag:', self.get_service_tag())
        print('NIC:',)
        pprint(self.network.get_network_cards())
        pass<|MERGE_RESOLUTION|>--- conflicted
+++ resolved
@@ -420,13 +420,7 @@
             update += 1
             server.name = self.get_hostname()
 
-<<<<<<< HEAD
         if sorted(set([x.name for x in server.tags])) != sorted(set(self.tags)):
-=======
-
-        if sorted(set(server.tags)) != sorted(set(self.tags)):
-            server.tags = self.tags
->>>>>>> fcb038f4
             update += 1
             server.tags = [x.id for x in self.nb_tags]
 

import netbox_agent.dmidecode as dmidecode
from netbox_agent.server import ServerBase


class HPHost(ServerBase):
    def __init__(self, *args, **kwargs):
        super(HPHost, self).__init__(*args, **kwargs)
        self.manufacturer = "HP"
        self.product = self.get_product_name()
        if self.is_blade():
            self.hp_rack_locator = self._find_rack_locator()

    def is_blade(self):
        blade = self.product.startswith("ProLiant BL")
<<<<<<< HEAD
        blade |= self.product.startswith("ProLiant m") and \
            self.product.endswith("Server Cartridge")
=======
        blade |= (self.product.startswith("ProLiant m")
                  and self.product.endswith("Server Cartridge"))
>>>>>>> fcb038f4
        return blade

    def _find_rack_locator(self):
        """
        Depending on the server, the type of the `HP ProLiant System/Rack Locator`
        can change.
        So we need to find it every time
        """
        # FIXME: make a dmidecode function get_by_dminame() ?
        if self.is_blade():
            locator = dmidecode.get_by_type(self.dmi, 204)
            if self.product.startswith("ProLiant BL460c Gen10"):
                locator = locator[0]["Strings"]
                return {
                    "Enclosure Model": locator[2].strip(),
                    "Enclosure Name": locator[0].strip(),
                    "Server Bay": locator[3].strip(),
                    "Enclosure Serial": locator[4].strip(),
                }

            # HP ProLiant m750, m710x, m510 Server Cartridge
            if self.product.startswith("ProLiant m") and self.product.endswith("Server Cartridge"):
                locator = dmidecode.get_by_type(self.dmi, 2)
                chassis = dmidecode.get_by_type(self.dmi, 3)
                return {
                    "Enclosure Model": "Moonshot 1500 Chassis",
                    "Enclosure Name": "Unknown",
                    "Server Bay": locator[0]["Location In Chassis"].strip(),
                    "Enclosure Serial": chassis[0]["Serial Number"].strip(),
                }

            return locator[0]

    def get_blade_slot(self):
        if self.is_blade():
            return "Bay {}".format(str(self.hp_rack_locator["Server Bay"].strip()))
        return None

    def get_chassis(self):
        if self.is_blade():
            return self.hp_rack_locator["Enclosure Model"].strip()
        return self.get_product_name()

    def get_chassis_name(self):
        if not self.is_blade():
            return None
        return self.hp_rack_locator["Enclosure Name"].strip()

    def get_chassis_service_tag(self):
        if self.is_blade():
            return self.hp_rack_locator["Enclosure Serial"].strip()
        return self.get_service_tag()

    def get_blade_expansion_slot(self):
        """
        Expansion slot are always the compute bay number + 1
        """
        if self.is_blade() and self.own_gpu_expansion_slot() or \
                self.own_disk_expansion_slot() or True:
            return 'Bay {}'.format(
                str(int(self.hp_rack_locator['Server Bay'].strip()) + 1)
            )
        return None

    def get_expansion_product(self):
        """
        Get the extension slot that is on a pair slot number
        next to the compute slot that is on an odd slot number
        I only know on model of slot GPU extension card that.
        """
        if self.own_gpu_expansion_slot():
            return "ProLiant BL460c Graphics Expansion Blade"
        elif self.own_disk_expansion_slot():
            return "ProLiant BL460c Disk Expansion Blade"
        return None

    def own_expansion_slot(self):
        """
        Say if the device can host an extension card based
        on the product name
        """
        return self.own_gpu_expansion_slot() or self.own_disk_expansion_slot()

    def own_gpu_expansion_slot(self):
        """
        Say if the device can host an extension card based
        on the product name
        """
        return self.get_product_name().endswith('Graphics Exp')

    def own_disk_expansion_slot(self):
        """
        Say if the device can host an extension card based
        on the product name
        """
        for raid_card in self.inventory.get_raid_cards():
            if self.is_blade() and raid_card.is_external():
                return True
        return False<|MERGE_RESOLUTION|>--- conflicted
+++ resolved
@@ -12,13 +12,8 @@
 
     def is_blade(self):
         blade = self.product.startswith("ProLiant BL")
-<<<<<<< HEAD
         blade |= self.product.startswith("ProLiant m") and \
             self.product.endswith("Server Cartridge")
-=======
-        blade |= (self.product.startswith("ProLiant m")
-                  and self.product.endswith("Server Cartridge"))
->>>>>>> fcb038f4
         return blade
 
     def _find_rack_locator(self):

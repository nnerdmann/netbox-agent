import logging
import sys

import jsonargparse
import pynetbox
import requests
import urllib3


def get_config():
    p = jsonargparse.ArgumentParser(
        default_config_files=[
            '/etc/netbox_agent.yaml',
            '~/.config/netbox_agent.yaml',
            '~/.netbox_agent.yaml',
        ],
        prog='netbox_agent',
        description="Netbox agent to run on your infrastructure's servers",
        env_prefix='NETBOX_AGENT_',
        default_env=True
    )
    p.add_argument('-c', '--config', action=jsonargparse.ActionConfigFile)

    p.add_argument('-r', '--register', action='store_true', help='Register server to Netbox')
    p.add_argument('-u', '--update-all', action='store_true', help='Update all infos in Netbox')
    p.add_argument('-d', '--debug', action='store_true', help='Print debug infos')
    p.add_argument('--update-network', action='store_true', help='Update network')
    p.add_argument('--update-inventory', action='store_true', help='Update inventory')
    p.add_argument('--update-location', action='store_true', help='Update location')
    p.add_argument('--update-psu', action='store_true', help='Update PSU')
<<<<<<< HEAD
    p.add_argument('--purge-old-devices', action='store_true',
                   help='Purge existing (old ?) devices having same name but different serial')
=======
    p.add_argument('--expansion-as-device', action='store_true',
                   help='Manage blade expansions as external devices')
>>>>>>> 71c60362

    p.add_argument('--log_level', default='debug')
    p.add_argument('--netbox.url', help='Netbox URL')
    p.add_argument('--netbox.token', help='Netbox API Token')
    p.add_argument('--netbox.ssl_verify', default=True, action='store_true',
                   help='Disable SSL verification')
    p.add_argument('--virtual.enabled', action='store_true', help='Is a virtual machine or not')
    p.add_argument('--virtual.cluster_name', help='Cluster name of VM')
    p.add_argument('--hostname_cmd', default=None,
                   help="Command to output hostname, used as Device's name in netbox")
    p.add_argument('--device.tags', default=r'',
                   help='tags to use for a host')
    p.add_argument('--device.blade_role', default=r'Blade',
                   help='role to use for a blade server')
    p.add_argument('--device.chassis_role', default=r'Server Chassis',
                   help='role to use for a chassis')
    p.add_argument('--device.server_role', default=r'Server',
                   help='role to use for a server')
    p.add_argument('--tenant.driver',
                   help='tenant driver, ie cmd, file')
    p.add_argument('--tenant.driver_file',
                   help='tenant driver custom driver file path')
    p.add_argument('--tenant.regex',
                   help='tenant regex to extract Netbox tenant slug')
    p.add_argument('--datacenter_location.driver',
                   help='Datacenter location driver, ie: cmd, file')
    p.add_argument('--datacenter_location.driver_file',
                   help='Datacenter location custom driver file path')
    p.add_argument('--datacenter_location.regex',
                   help='Datacenter location regex to extract Netbox DC slug')
    p.add_argument('--rack_location.driver', help='Rack location driver, ie: cmd, file')
    p.add_argument('--rack_location.driver_file', help='Rack location custom driver file path')
    p.add_argument('--rack_location.regex', help='Rack location regex to extract Rack name')
    p.add_argument('--slot_location.driver', help='Slot location driver, ie: cmd, file')
    p.add_argument('--slot_location.driver_file', help='Slot location custom driver file path')
    p.add_argument('--slot_location.regex', help='Slot location regex to extract slot name')
    p.add_argument('--network.ignore_interfaces', default=r'(dummy.*|docker.*)',
                   help='Regex to ignore interfaces')
    p.add_argument('--network.ignore_ips', default=r'^(127\.0\.0\..*|fe80.*|::1.*)',
                   help='Regex to ignore IPs')
    p.add_argument('--network.lldp', help='Enable auto-cabling feature through LLDP infos')
    p.add_argument('--inventory', action='store_true',
                   help='Enable HW inventory (CPU, Memory, RAID Cards, Disks) feature')

    options = p.parse_args()
    return options


def get_netbox_instance():
    config = get_config()
    if config.netbox.url is None or config.netbox.token is None:
        logging.error('Netbox URL and token are mandatory')
        sys.exit(1)

    nb = pynetbox.api(
        url=get_config().netbox.url,
        token=get_config().netbox.token,
    )
    if get_config().netbox.ssl_verify is False:
        urllib3.disable_warnings(urllib3.exceptions.InsecureRequestWarning)
        session = requests.Session()
        session.verify = False
        nb.http_session = session

    return nb


config = get_config()
netbox_instance = get_netbox_instance()<|MERGE_RESOLUTION|>--- conflicted
+++ resolved
@@ -28,13 +28,10 @@
     p.add_argument('--update-inventory', action='store_true', help='Update inventory')
     p.add_argument('--update-location', action='store_true', help='Update location')
     p.add_argument('--update-psu', action='store_true', help='Update PSU')
-<<<<<<< HEAD
     p.add_argument('--purge-old-devices', action='store_true',
                    help='Purge existing (old ?) devices having same name but different serial')
-=======
     p.add_argument('--expansion-as-device', action='store_true',
                    help='Manage blade expansions as external devices')
->>>>>>> 71c60362
 
     p.add_argument('--log_level', default='debug')
     p.add_argument('--netbox.url', help='Netbox URL')
